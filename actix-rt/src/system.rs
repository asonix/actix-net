--- conflicted
+++ resolved
@@ -11,11 +11,7 @@
 use futures_core::ready;
 use tokio::sync::{mpsc, oneshot};
 
-<<<<<<< HEAD
-use crate::{worker::WorkerHandle, Runtime, Worker};
-=======
-use crate::{arbiter::ArbiterHandle, Arbiter, Runtime};
->>>>>>> 057e7cd7
+use crate::{arbiter::ArbiterHandle, ActixRuntime, Arbiter};
 
 static SYSTEM_COUNT: AtomicUsize = AtomicUsize::new(0);
 
@@ -29,13 +25,8 @@
     id: usize,
     sys_tx: mpsc::UnboundedSender<SystemCommand>,
 
-<<<<<<< HEAD
-    /// First worker that is created as part of the System.
-    worker_handle: WorkerHandle,
-=======
     /// Handle to the first [Arbiter] that is created with the System.
     arbiter_handle: ArbiterHandle,
->>>>>>> 057e7cd7
 }
 
 impl System {
@@ -45,24 +36,22 @@
     /// Panics if underlying Tokio runtime can not be created.
     #[allow(clippy::new_ret_no_self)]
     pub fn new() -> SystemRunner {
-<<<<<<< HEAD
-        Self::create_runtime(async {})
-    }
-
-    /// Create a new system with given initialization future.
-    ///
-    /// The initialization future be run to completion (blocking current thread) before the system
-    /// runner is returned.
-    ///
-    /// # Panics
-    /// Panics if underlying Tokio runtime can not be created.
-    pub fn with_init(init_fut: impl Future) -> SystemRunner {
-        Self::create_runtime(init_fut)
-=======
+        Self::with_tokio_rt(|| {
+            ActixRuntime::new_tokio_rt().expect("Cannot create new System's Runtime.")
+        })
+    }
+
+    /// Create a new system with a closure that return a tokio Runtime instance
+    pub fn with_tokio_rt<F>(f: F) -> SystemRunner
+    where
+        F: Fn() -> tokio::runtime::Runtime,
+    {
         let (stop_tx, stop_rx) = oneshot::channel();
         let (sys_tx, sys_rx) = mpsc::unbounded_channel();
 
-        let rt = Runtime::new().expect("Actix (Tokio) runtime could not be created.");
+        let tokio_rt = f();
+        let rt = ActixRuntime::from(tokio_rt);
+
         let sys_arbiter = Arbiter::in_new_system(rt.local_set());
         let system = System::construct(sys_tx, sys_arbiter.clone());
 
@@ -73,6 +62,7 @@
 
         // init background system arbiter
         let sys_ctrl = SystemController::new(sys_rx, stop_tx);
+
         rt.spawn(sys_ctrl);
 
         SystemRunner {
@@ -80,46 +70,11 @@
             stop_rx,
             system,
         }
->>>>>>> 057e7cd7
     }
 
     /// Constructs new system and registers it on the current thread.
     pub(crate) fn construct(
         sys_tx: mpsc::UnboundedSender<SystemCommand>,
-<<<<<<< HEAD
-        worker: WorkerHandle,
-    ) -> Self {
-        let sys = System {
-            sys_tx,
-            worker_handle: worker,
-            id: SYSTEM_COUNT.fetch_add(1, Ordering::SeqCst),
-        };
-
-        System::set_current(sys.clone());
-
-        sys
-    }
-
-    fn create_runtime(init_fut: impl Future) -> SystemRunner {
-        let (stop_tx, stop_rx) = oneshot::channel();
-        let (sys_tx, sys_rx) = mpsc::unbounded_channel();
-
-        let rt = Runtime::new().expect("Actix (Tokio) runtime could not be created.");
-        let system = System::construct(sys_tx, Worker::new_current_thread(rt.local_set()));
-
-        // init background system worker
-        let sys_worker = SystemController::new(sys_rx, stop_tx);
-        rt.spawn(sys_worker);
-
-        // run system init future
-        rt.block_on(init_fut);
-
-        SystemRunner {
-            rt,
-            stop_rx,
-            system,
-        }
-=======
         arbiter_handle: ArbiterHandle,
     ) -> Self {
         let sys = System {
@@ -131,7 +86,6 @@
         System::set_current(sys.clone());
 
         sys
->>>>>>> 057e7cd7
     }
 
     /// Get current running system.
@@ -145,15 +99,9 @@
         })
     }
 
-<<<<<<< HEAD
-    /// Get handle to a the System's initial [Worker].
-    pub fn worker(&self) -> &WorkerHandle {
-        &self.worker_handle
-=======
     /// Get handle to a the System's initial [Arbiter].
     pub fn arbiter(&self) -> &ArbiterHandle {
         &self.arbiter_handle
->>>>>>> 057e7cd7
     }
 
     /// Check if there is a System registered on the current thread.
@@ -190,29 +138,16 @@
         &self.sys_tx
     }
 }
-<<<<<<< HEAD
 
 /// Runner that keeps a [System]'s event loop alive until stop message is received.
 #[must_use = "A SystemRunner does nothing unless `run` is called."]
 #[derive(Debug)]
 pub struct SystemRunner {
-    rt: Runtime,
+    rt: ActixRuntime,
     stop_rx: oneshot::Receiver<i32>,
     system: System,
 }
 
-=======
-
-/// Runner that keeps a [System]'s event loop alive until stop message is received.
-#[must_use = "A SystemRunner does nothing unless `run` is called."]
-#[derive(Debug)]
-pub struct SystemRunner {
-    rt: Runtime,
-    stop_rx: oneshot::Receiver<i32>,
-    system: System,
-}
-
->>>>>>> 057e7cd7
 impl SystemRunner {
     /// Starts event loop and will return once [System] is [stopped](System::stop).
     pub fn run(self) -> io::Result<()> {
@@ -245,30 +180,17 @@
 #[derive(Debug)]
 pub(crate) enum SystemCommand {
     Exit(i32),
-<<<<<<< HEAD
-    RegisterWorker(usize, WorkerHandle),
-    DeregisterWorker(usize),
-}
-
-/// There is one `SystemController` per [System]. It runs in the background, keeping track of
-/// [Worker]s and is able to distribute a system-wide stop command.
-=======
     RegisterArbiter(usize, ArbiterHandle),
     DeregisterArbiter(usize),
 }
 
 /// There is one `SystemController` per [System]. It runs in the background, keeping track of
 /// [Arbiter]s and is able to distribute a system-wide stop command.
->>>>>>> 057e7cd7
 #[derive(Debug)]
 pub(crate) struct SystemController {
     stop_tx: Option<oneshot::Sender<i32>>,
     cmd_rx: mpsc::UnboundedReceiver<SystemCommand>,
-<<<<<<< HEAD
-    workers: HashMap<usize, WorkerHandle>,
-=======
     arbiters: HashMap<usize, ArbiterHandle>,
->>>>>>> 057e7cd7
 }
 
 impl SystemController {
@@ -279,11 +201,7 @@
         SystemController {
             cmd_rx,
             stop_tx: Some(stop_tx),
-<<<<<<< HEAD
-            workers: HashMap::with_capacity(4),
-=======
             arbiters: HashMap::with_capacity(4),
->>>>>>> 057e7cd7
         }
     }
 }
@@ -313,21 +231,12 @@
                         }
                     }
 
-<<<<<<< HEAD
-                    SystemCommand::RegisterWorker(name, hnd) => {
-                        self.workers.insert(name, hnd);
-                    }
-
-                    SystemCommand::DeregisterWorker(name) => {
-                        self.workers.remove(&name);
-=======
                     SystemCommand::RegisterArbiter(id, arb) => {
                         self.arbiters.insert(id, arb);
                     }
 
                     SystemCommand::DeregisterArbiter(id) => {
                         self.arbiters.remove(&id);
->>>>>>> 057e7cd7
                     }
                 },
             }
